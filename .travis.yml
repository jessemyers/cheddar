language: python
python:
<<<<<<< HEAD
  - "2.7"
  - "pypy"

install: pip install . --use-mirrors

script: python setup.py nosetests
=======
- '2.7'
- pypy
install: pip install -r requirements.txt --use-mirrors
script: python setup.py nosetests
deploy:
  provider: pypi
  user: jessemyers
  password:
    secure: Q9fqZxZl34itoo61QptKT7s3t401k4XvYzBvwL3Pdz/2ZB4K6iq8nGiFe1vPmOFf4B/7+wdqymyLmHk+pbuKSVaVMOvbjtlOfdFwL+X+wdgAHt8K+CXYgIbxYZMWgPNQ4HPKtTKv+JAIpM3uCb1MdkBFWM2jYfacmEW4L3d+JaY=
  on:
    tags: true
    repo: jessemyers/cheddar
>>>>>>> 2a29bcf4
<|MERGE_RESOLUTION|>--- conflicted
+++ resolved
@@ -1,16 +1,8 @@
 language: python
 python:
-<<<<<<< HEAD
-  - "2.7"
-  - "pypy"
-
-install: pip install . --use-mirrors
-
-script: python setup.py nosetests
-=======
 - '2.7'
 - pypy
-install: pip install -r requirements.txt --use-mirrors
+install: pip install -. --use-mirrors
 script: python setup.py nosetests
 deploy:
   provider: pypi
@@ -19,5 +11,4 @@
     secure: Q9fqZxZl34itoo61QptKT7s3t401k4XvYzBvwL3Pdz/2ZB4K6iq8nGiFe1vPmOFf4B/7+wdqymyLmHk+pbuKSVaVMOvbjtlOfdFwL+X+wdgAHt8K+CXYgIbxYZMWgPNQ4HPKtTKv+JAIpM3uCb1MdkBFWM2jYfacmEW4L3d+JaY=
   on:
     tags: true
-    repo: jessemyers/cheddar
->>>>>>> 2a29bcf4
+    repo: jessemyers/cheddar